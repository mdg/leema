use leema::reg::{self, Reg, Ireg, Iregistry};
use leema::sxpr;
use leema::list;
use leema::frame::{FrameTrace};
use leema::log;

use std::fmt::{self};
use std::collections::{BTreeMap, HashMap};
use std::sync::{Arc, Mutex};
use std::sync::atomic::{self, AtomicBool};
use std::rc::{Rc};
use std::cmp::{PartialEq, PartialOrd, Ordering};
use std::clone::Clone;
use std::fmt::{Debug};
use std::io::{Write, Error};

use ::futures::sync::mpsc::{Receiver};

use mopa;


#[derive(Debug)]
#[derive(Clone)]
#[derive(PartialEq)]
#[derive(PartialOrd)]
pub enum FuncType
{
    Pure,
    Obs,
    Sys,
    Query,
    Cmd,
    Main, // or Control?
}

// #[derive(Debug)]
#[derive(Clone)]
#[derive(PartialEq)]
#[derive(PartialOrd)]
#[derive(Eq)]
#[derive(Hash)]
pub enum Type
{
    Int,
    Str,
    Bool,
    Hashtag,
    Tuple(Vec<Type>),
    Struct(Rc<String>),
    Enum(Rc<String>),
    Token(Rc<String>),
    NamedTuple(Rc<String>, Vec<Type>),
    Failure,
    Func(Vec<Type>, Box<Type>),
    // different from base collection/map interfaces?
    // base interface/type should probably be iterator
    // and then it should be a protocol, not type
    StrictList(Box<Type>),
    Lib(String),
    Resource(Rc<String>),
    RustBlock,
    // Future(Box<Type>),
    Void,
    /*
    Map(Box<Type>, Box<Type>),
    */
    Kind,
    Any,

    Unknown,
    Id(Rc<String>),
    ModPrefix(Rc<String>, Rc<Type>),
    Texpr(Rc<String>, Vec<Type>),
    Var(Rc<String>),
    AnonVar,
}

impl Type
{
    pub fn f(inputs: Vec<Type>, result: Type) -> Type
    {
        Type::Func(inputs, Box::new(result))
    }

    /**
     * Get the typename including the module
     */
    pub fn full_typename(&self) -> Rc<String>
    {
        match self {
            &Type::Int => Rc::new("Int".to_string()),
            &Type::Id(ref name) => name.clone(),
            &Type::Struct(ref name) => name.clone(),
            &Type::Enum(ref name) => name.clone(),
            &Type::ModPrefix(_, _) => {
                let str = format!("{}", self);
                Rc::new(str)
            }
            _ => {
                panic!("No typename for {:?}", self);
            }
        }
    }

    /**
     * Get the typename without any module information
     */
    pub fn local_typename(&self) -> Rc<String>
    {
        match self {
            &Type::ModPrefix(_, ref inner) => inner.local_typename(),
            _ => self.full_typename(),
        }
    }

    pub fn split_func(t: &Type) -> (&Vec<Type>, &Type)
    {
        match t {
            &Type::Func(ref args, ref result) => {
                (args, &*result)
            }
            _ => {
                panic!("Not a func type {:?}", t);
            }
        }
    }

    pub fn is_func(&self) -> bool
    {
        if let &Type::Func(_, _) = self {
            true
        } else {
            false
        }
    }

    pub fn is_var(&self) -> bool
    {
        match self {
            &Type::Var(_) => true,
            &Type::AnonVar => true,
            _ => false,
        }
    }

    pub fn var_name(&self) -> Rc<String>
    {
        match self {
            &Type::Var(ref id) => id.clone(),
            &Type::AnonVar => Rc::new("anon".to_string()),
            _ => {
                panic!("Not a Type::Var {:?}", self);
            }
        }
    }

    pub fn var_name_str(&self) -> &str
    {
        match self {
            &Type::Var(ref id) => id,
            &Type::AnonVar => "anon",
            _ => {
                panic!("Not a Type::Var {:?}", self);
            }
        }
    }

    /**
     * Convert this ID type to a struct type
     */
    pub fn to_struct(&self) -> Type
    {
        match self {
            &Type::Id(ref name) => Type::Struct(name.clone()),
            &Type::Struct(ref name) => Type::Struct(name.clone()),
            &Type::ModPrefix(ref module, ref local) => {
                Type::ModPrefix(module.clone(), Rc::new(local.to_struct()))
            }
            _ => {
                panic!("cannot convert to struct type: {:?}", self);
            }
        }
    }

    /**
     * Convert this ID type to an enum type
     */
    pub fn to_enum(&self) -> Type
    {
        match self {
            &Type::Id(ref name) => Type::Enum(name.clone()),
            &Type::Enum(ref name) => Type::Enum(name.clone()),
            &Type::ModPrefix(ref module, ref local) => {
                Type::ModPrefix(module.clone(), Rc::new(local.to_enum()))
            }
            _ => {
                panic!("cannot convert to enum type: {:?}", self);
            }
        }
    }

    /**
     * Check if this type is a structure
     */
    pub fn is_struct(&self) -> bool
    {
        match self {
            &Type::Struct(_) => true,
            &Type::ModPrefix(_, ref local) => local.is_struct(),
            _ => false,
        }
    }

    /**
     * Check if this type is an enum
     */
    pub fn is_enum(&self) -> bool
    {
        match self {
            &Type::Enum(_) => true,
            &Type::ModPrefix(_, ref local) => local.is_enum(),
            _ => false,
        }
    }

    /**
     * Check if this type is a named tuple
     */
    pub fn is_namedtuple(&self) -> bool
    {
        match self {
            &Type::NamedTuple(_, _) => true,
            &Type::ModPrefix(_, ref local) => local.is_namedtuple(),
            _ => false,
        }
    }

    /**
     * Check if this type can be created with a normal constructor
     */
    pub fn is_constructable(&self) -> bool
    {
        match self {
            &Type::Struct(_) => true,
            &Type::Enum(_) => true,
            &Type::NamedTuple(_, _) => true,
            &Type::ModPrefix(_, ref local) => local.is_constructable(),
            _ => false,
        }
    }

    pub fn tuple_items(self) -> Vec<Type>
    {
        match self {
            Type::Tuple(items) => items,
            _ => {
                panic!("No items in not tuple type {:?}", self);
            }
        }
    }

    pub fn deep_clone(&self) -> Type
    {
        match self {
            &Type::Str => Type::Str,
            &Type::Bool => Type::Bool,
            &Type::Int => Type::Int,
            &Type::Hashtag => Type::Hashtag,
            &Type::Struct(ref s) => {
                Type::Struct(Rc::new((**s).clone()))
            }
            &Type::Enum(ref s) => {
                Type::Enum(Rc::new((**s).clone()))
            }
            &Type::NamedTuple(ref name, ref flds) => {
                Type::NamedTuple(
                    Rc::new((**name).clone()),
                    flds.iter().map(|f| {
                        f.deep_clone()
                    }).collect(),
                )
            }
            &Type::Token(ref t) => {
                Type::Token(Rc::new((**t).clone()))
            }
            &Type::Id(ref id) => {
                let old_str: &str = &**id;
                Type::Id(Rc::new(old_str.to_string()))
            }
            &Type::ModPrefix(ref prefix, ref base) => {
                let new_prefix = (&**prefix).to_string();
                let new_base = base.deep_clone();
                Type::ModPrefix(Rc::new(new_prefix), Rc::new(new_base))
            }
            &Type::Var(ref id) => {
                let old_str: &str = &**id;
                Type::Var(Rc::new(old_str.to_string()))
            }
            _ => {
                panic!("cannot deep_clone Type: {:?}", self);
            }
        }
    }

    pub fn list_inner_type(&self) -> Type
    {
        match self {
            &Type::StrictList(ref inner) => (**inner).clone(),
            &Type::Var(_) => Type::Unknown,
            &Type::Unknown => Type::Unknown,
            _ => {
                panic!("cannot get inner type of a not list: {:?}", self);
            }
        }
    }

    pub fn wrap_in_list(inner: Type) -> Type
    {
        Type::StrictList(Box::new(inner))
    }
}

impl fmt::Display for Type
{
    fn fmt(&self, f: &mut fmt::Formatter) -> fmt::Result
    {
        match self {
            &Type::Int => write!(f, "Int"),
            &Type::Str => write!(f, "Str"),
            &Type::Bool => write!(f, "Bool"),
            &Type::Hashtag => write!(f, "Hashtag"),
            &Type::Tuple(ref items) => {
                write!(f, "(");
                for i in items {
                    write!(f, "{},", i);
                }
                write!(f, ")")
            }
            &Type::Struct(ref name) => write!(f, "{}", name),
            &Type::Enum(ref name) => write!(f, "{}", name),
            &Type::Token(ref name) => write!(f, "{}", name),
            &Type::NamedTuple(ref name, ref flds) => {
                write!(f, "{}", name)
            }
            &Type::Failure => write!(f, "Failure"),
            &Type::Func(ref args, ref result) => {
                for a in args {
                    write!(f, "{} > ", a).ok();
                }
                write!(f, "{}", result)
            }
            // different from base collection/map interfaces?
            // base interface/type should probably be iterator
            // and then it should be a protocol, not type
            &Type::StrictList(ref typ) => write!(f, "List<{}>", typ),
            &Type::Lib(ref name) => write!(f, "LibType({})", &name),
            &Type::Resource(ref name) => write!(f, "{}", &name),
            &Type::RustBlock => write!(f, "RustBlock"),
            &Type::Void => write!(f, "Void"),
            &Type::Kind => write!(f, "Kind"),
            &Type::Any => write!(f, "Any"),

            &Type::Unknown => write!(f, "TypeUnknown"),
            &Type::Id(ref name) => write!(f, "{}", name),
            &Type::ModPrefix(ref prefix, ref sub) => {
                write!(f, "{}::{}", prefix, sub)
            }
            &Type::Texpr(ref base, ref args) => write!(f, "Texpr"),
            &Type::Var(ref name) => {
                write!(f, "Type::Var({})", name)
            }
            &Type::AnonVar => write!(f, "TypeAnonymous"),
        }
    }
}

impl fmt::Debug for Type
{
    fn fmt(&self, f: &mut fmt::Formatter) -> fmt::Result
    {
        match self {
            &Type::Int => write!(f, "Int"),
            &Type::Str => write!(f, "Str"),
            &Type::Bool => write!(f, "Bool"),
            &Type::Hashtag => write!(f, "Hashtag"),
            &Type::Tuple(ref items) => {
                write!(f, "T(");
                for i in items {
                    write!(f, "{:?},", i);
                }
                write!(f, ")")
            }
            &Type::Struct(ref name) => {
                write!(f, "StructType({})", name)
            }
            &Type::Enum(ref name) => write!(f, "Enum({})", name),
            &Type::Token(ref name) => write!(f, "Token({})", name),
            &Type::NamedTuple(ref name, ref flds) => {
                write!(f, "NamedTuple({}, {:?})", name, flds)
            }
            &Type::Failure => write!(f, "Failure"),
            &Type::Func(ref args, ref result) => {
                for a in args {
                    write!(f, "{}->", a).ok();
                }
                write!(f, "{}", result)
            }
            // different from base collection/map interfaces?
            // base interface/type should probably be iterator
            // and then it should be a protocol, not type
            &Type::StrictList(ref typ) => write!(f, "List<{}>", typ),
            &Type::Lib(ref name) => write!(f, "LibType({})", &name),
            &Type::Resource(ref name) => write!(f, "Resource({})", &name),
            &Type::RustBlock => write!(f, "RustBlock"),
            &Type::Void => write!(f, "Void"),
            &Type::Kind => write!(f, "Kind"),
            &Type::Any => write!(f, "Any"),

            &Type::Unknown => write!(f, "TypeUnknown"),
            &Type::Id(ref name) => write!(f, "TypeId({})", name),
            &Type::ModPrefix(ref prefix, ref sub) => {
                write!(f, "Module({})::{:?}", prefix, sub)
            }
            &Type::Texpr(ref base, ref args) => write!(f, "Texpr"),
            &Type::Var(ref name) => {
                write!(f, "Type::Var({})", name)
            }
            &Type::AnonVar => write!(f, "TypeAnonymous"),
        }
    }
}

#[derive(Clone)]
#[derive(Debug)]
#[derive(PartialEq)]
pub enum TypeErr
{
    Error(Rc<String>),
    Mismatch(Type, Type),
    Context(Box<TypeErr>, Rc<String>),
}

impl TypeErr
{
    pub fn add_context(self, ctx: String) -> TypeErr
    {
        TypeErr::Context(Box::new(self), Rc::new(ctx))
    }
}

impl fmt::Display for TypeErr
{
    fn fmt(&self, f: &mut fmt::Formatter) -> fmt::Result
    {
        match self {
            &TypeErr::Error(ref estr) => write!(f, "TypeError({})", estr),
            &TypeErr::Mismatch(ref a, ref b) => {
                write!(f, "TypeMismatch({},{})", a, b)
            }
            &TypeErr::Context(ref inner_e, ref ctx) => {
                write!(f, "({}, '{}')", inner_e, ctx)
            }
        }
    }
}

pub type TypeResult = Result<Type, TypeErr>;


pub trait LibVal
    : mopa::Any
    + Debug
{
    fn get_type(&self) -> Type;
}

mopafy!(LibVal);

#[derive(Clone)]
pub struct FutureVal(pub Arc<AtomicBool>, pub Arc<Mutex<Receiver<MsgVal>>>);

impl Debug for FutureVal
{
    fn fmt(&self, f: &mut fmt::Formatter) -> fmt::Result
    {
        write!(f, "FutureVal({:?})", self.0)
    }
}

#[derive(Copy)]
#[derive(Clone)]
#[derive(Debug)]
#[derive(PartialEq)]
pub struct SrcLoc
{
    pub lineno: i16,
    pub column: i8,
}

impl SrcLoc
{
    pub fn new(l: i16, c: i8) -> SrcLoc
    {
        SrcLoc{lineno: l, column: c}
    }
}

impl Default for SrcLoc
{
    fn default() -> SrcLoc
    {
        SrcLoc::new(0, 0)
    }
}

pub const DEFAULT_SRC_LOC: SrcLoc = SrcLoc{lineno: 0, column: 0};

#[derive(Copy)]
#[derive(Clone)]
#[derive(Debug)]
#[derive(PartialEq)]
pub enum FailureStatus
{
    // user input errors
    BadUserInput,
    Unauthenticated,
    Unauthorized,
    MissingData,
    // leema program errors
    MissingEntryPoint,
    Timeout,
    ProgramError{
        status: i8 // positive numbers only
    },
    // vm errors
    LeemaInternalError,
}

pub const FAILURE_SUCCESS : i8          =  0;
pub const FAILURE_NOENTRY : i8          = -1;
pub const FAILURE_BADINPUT : i8         = -2;
pub const FAILURE_UNAUTHENTICATED : i8  = -3;
pub const FAILURE_UNAUTHORIZED : i8     = -4;
pub const FAILURE_MISSINGDATA : i8      = -5;
pub const FAILURE_TIMEOUT : i8          = -6;
pub const FAILURE_INTERNAL : i8         = -7;
pub const FAILURE_TYPE : i8             = -8;


#[derive(Copy)]
#[derive(Clone)]
#[derive(Debug)]
#[derive(PartialEq)]
#[derive(PartialOrd)]
pub enum SxprType {
    Let,
    Fork,
    StrExpr,
    BlockExpr,
    Call,
    NamedParam,
    DefFunc,
    DefMacro,
    DefStruct,
    DefEnum,
    DefNamedTuple,
    IfExpr,
    Import,
    MatchExpr,
    MatchFailed,
    Return,
    Comparison,
    /*
    LessThan3(bool, bool),
    BooleanAnd,
    BooleanOr,
    */
}

#[derive(Debug)]
pub enum MsgVal
{
    Int(i64),
    Str(String),
    Bool(bool),
    Hashtag(String),
    Cons(Box<MsgVal>, Box<MsgVal>),
    Tuple(Vec<MsgVal>),
    Buffer(Vec<u8>),
    Nil,
    Void,
    ResourceRef(i64),
    Failure(Box<MsgVal>, Box<MsgVal>, Arc<FrameTrace>, i8),
}

#[derive(Clone)]
pub enum Val {
    Int(i64),
    Str(Rc<String>),
    // StrCat(Rc<Val>, Box<Val>),
    // EmptyStr,
    Bool(bool),
    Hashtag(Rc<String>),
    Buffer(Vec<u8>),
    Cons(Box<Val>, Rc<Val>),
    Nil,
    Tuple(Vec<Val>),
    NamedTuple(Type, Vec<Val>),
    Sxpr(SxprType, Rc<Val>, SrcLoc),
    Struct(Type, Vec<Val>),
    Enum(Type, i16, Rc<String>, Box<Val>),
    Token(Type),
    Failure(
        Box<Val>, // tag
        Box<Val>, // msg
        Arc<FrameTrace>,
        i8, // status
    ),
    Id(Rc<String>),
    ModPrefix(Rc<String>, Rc<Val>),
    TypedId(Rc<String>, Type),
    Type(Type),
    Kind(u8),
    DotAccess(Box<Val>, Rc<String>),
    Lib(Arc<LibVal>),
    LibRc(Rc<LibVal>),
    FuncRef(Rc<String>, Rc<String>, Type),
    ResourceRef(i64),
    RustBlock,
    Future(FutureVal),
    Void,
    Wildcard,
    PatternVar(Reg),
    Loc(Box<Val>, SrcLoc),
}

const NIL: Val = Val::Nil;
pub const VOID: Val = Val::Void;
pub const FALSE: Val = Val::Bool(false);
pub const TRUE: Val = Val::Bool(true);

impl Val
{
    pub fn is_sxpr(&self) -> bool
    {
        match self {
            &Val::Sxpr(_, _, _) => true,
            _ => false,
        }
    }

    pub fn is_sxpr_type(&self, st: SxprType) -> bool
    {
        match self {
            &Val::Sxpr(st, _, _) => true,
            _ => false,
        }
    }

    pub fn id(s: String) -> Val
    {
        Val::Id(Rc::new(s))
    }

    pub fn typed_id(s: &str, t: Type) -> Val
    {
        Val::TypedId(Rc::new(String::from(s)), t)
    }

    pub fn is_id(&self) -> bool
    {
        match self {
            &Val::Id(_) => true,
            &Val::TypedId(_, _) => true,
            &Val::Loc(ref v, _) => v.is_id(),
            _ => false,
        }
    }

    pub fn id_name(&self) -> Rc<String>
    {
        match self {
            &Val::Id(ref name) => name.clone(),
            &Val::TypedId(ref name, ref typ) => name.clone(),
            &Val::Type(Type::Id(ref name)) => name.clone(),
            &Val::Loc(ref v, _) => v.id_name(),
            _ => {
                panic!("not an id {:?}", self);
            }
        }
    }

    pub fn empty_tuple() -> Val
    {
        Val::new_tuple(0)
    }

    pub fn new_tuple(ref sz: usize) -> Val {
        let mut t = Vec::with_capacity(*sz);
        let mut i: usize = *sz;
        while i > 0 {
            t.push(VOID);
            i = i - 1;
        }
        Val::Tuple(t)
    }

    pub fn tuple_from_list(l: &Val) -> Val
    {
        // TODO switch to be list::to_vec(), use regular Tuple constructor
        if !l.is_list() {
            panic!("Cannot make tuple from not-list: {:?}", l);
        }
        let mut empties: Vec<Val> = Vec::with_capacity(list::len(l));
        let items = list::fold_ref(empties, l, |mut res, item| {
            res.push(item.clone());
            res
        });
        Val::Tuple(items)
    }

    pub fn is_list(&self) -> bool
    {
        match self {
            &Val::Cons(_, _) => true,
            &Val::Nil => true,
            _ => false,
        }
    }

    pub fn is_tuple(&self) -> bool
    {
        match self {
            &Val::Tuple(_) => true,
            _ => false,
        }
    }

    pub fn tuple_items(tup: Val) -> Vec<Val>
    {
        match tup {
            Val::Tuple(items) => items,
            _ => {
                panic!("No items in not tuple {:?}", tup);
            }
        }
    }

    pub fn tuple_items_ref(&self) -> &Vec<Val>
    {
        match self {
            &Val::Tuple(ref items) => items,
            _ => {
                panic!("No items in not tuple type {:?}", self);
            }
        }
    }

    /*
    pub fn take_tuple_vals(&mut self) -> Vec<Val>
    {
        match self {
            &mut Sxpr::Val(ref mut tv) => {
                let mut tmp = Box::new(Val::Void);
                mem::swap(&mut *tv, &mut tmp);
                match *tmp {
                    Val::Tuple(vals) => {
                        vals
                    }
                    _ => panic!("sxpr val is not a tuple"),
                }
            }
            _ => panic!("tuple sxpr not a val"),
        }
    }
    */

    pub fn new_str(s: String) -> Val
    {
        Val::Str(Rc::new(s))
    }

    pub fn empty_str() -> Val
    {
        Val::Str(Rc::new("".to_string()))
    }

    pub fn str(&self) -> &str
    {
        match self {
            &Val::Id(ref id) => id,
            &Val::TypedId(ref id, ref typ) => id,
            &Val::Str(ref s) => s,
            &Val::Loc(ref v, _) => v.str(),
            _ => {
                panic!("Cannot convert to string: {:?}", self);
            }
        }
    }

    pub fn to_str(&self) -> Rc<String>
    {
        match self {
            &Val::Id(ref id) => id.clone(),
            &Val::TypedId(ref id, ref typ) => id.clone(),
            &Val::Str(ref s) => s.clone(),
            &Val::ModPrefix(ref prefix, ref name) => {
                let name_str = name.to_str();
                let s = format!("{}::{}", prefix, name_str);
                Rc::new(s)
            }
            &Val::Loc(ref v, _) => v.to_str(),
            _ => {
                panic!("Cannot convert to string: {:?}", self);
            }
        }
    }

    pub fn to_int(&self) -> i64
    {
        match self {
            &Val::Int(i) => i,
            &Val::Loc(ref v, _) => v.to_int(),
            _ => {
                panic!("Not an int: {:?}", self);
            }
        }
    }

    pub fn hashtag(s: String) -> Val
    {
        Val::Hashtag(Rc::new(s))
    }

    pub fn dot_access(base: Val, sub: String) -> Val
    {
        Val::DotAccess(Box::new(base), Rc::new(sub))
    }

    pub fn is_type(&self) -> bool
    {
        match self {
            &Val::Type(_) => true,
            _ => false,
        }
    }

    pub fn to_type(&self) -> Type
    {
        match self {
            &Val::Type(ref t) => t.clone(),
            &Val::Id(ref id) => Type::Id(id.clone()),
            &Val::ModPrefix(ref prefix, ref base) => {
                let tbase = base.to_type();
                Type::ModPrefix(prefix.clone(), Rc::new(tbase))
            }
            &Val::Loc(ref v, _) => v.to_type(),
            _ => {
                panic!("Cannot unwrap not-type as type {:?}", self);
            }
        }
    }

    pub fn split_typed_id(&self) -> (Val, Type)
    {
        match self {
            &Val::Id(ref id) => (self.clone(), Type::AnonVar),
            &Val::TypedId(ref tid, ref typ) => (
                Val::Id(tid.clone()),
                typ.clone(),
            ),
            &Val::Loc(ref v, _) => v.split_typed_id(),
            _ => {
                panic!("not a TypedId: {:?}", self);
            }
        }
    }

    pub fn future(ready: Arc<AtomicBool>, r: Receiver<MsgVal>) -> Val
    {
        Val::Future(FutureVal(ready, Arc::new(Mutex::new(r))))
    }

    pub fn is_future(&self) -> bool
    {
        match self {
            &Val::Future(_) => true,
            _ => false,
        }
    }

    pub fn is_future_ready(&self) -> bool
    {
        match self {
            &Val::Future(ref fv) => {
                fv.0.load(atomic::Ordering::Relaxed)
            }
            _ => false,
        }
    }

    pub fn is_failure(&self) -> bool
    {
        match self {
            &Val::Failure(_, _, _, _) => true,
            _ => false,
        }
    }

    pub fn failure(tag: Val, msg: Val, trace: Arc<FrameTrace>, status: i8
        ) -> Val
    {
        Val::Failure(
            Box::new(tag),
            Box::new(msg),
            trace,
            status,
        )
    }

    pub fn loc(v: Val, l: SrcLoc) -> Val
    {
        if let Val::Loc(_, _) = v {
            panic!("don't put a loc around a loc! {:?}", v);
        }
        Val::Loc(Box::new(v), l)
    }

    pub fn resource_ref(&self) -> i64
    {
        match self {
            &Val::ResourceRef(rid) => rid,
            _ => panic!("not a resource ref"),
        }
    }

    pub fn libval<T: LibVal>(lv: T) -> Val
    {
        Val::Lib(Arc::new(lv))
    }

    pub fn libval_rc<T: LibVal>(lv: T) -> Val
    {
        Val::LibRc(Rc::new(lv))
    }

    pub fn libval_as<T>(&self) -> Option<&T>
        where T: LibVal
    {
        match self {
            &Val::Lib(ref lvarc) => {
                vout!("lvarc: {:?}\n", lvarc);
                let lvref: &LibVal = &**lvarc;
                vout!("lvref: {:?}\n", lvref);
                lvref.downcast_ref::<T>()
            }
            &Val::LibRc(ref lvrc) => {
                let lvref: &LibVal = &**lvrc;
                lvref.downcast_ref::<T>()
            }
            _ => None,
        }
    }

    pub fn get_type(&self) -> Type
    {
        match self {
            &Val::Bool(_) => Type::Bool,
            &Val::Int(_) => Type::Int,
            &Val::Str(_) => Type::Str,
            &Val::Hashtag(_) => Type::Hashtag,
            &Val::Tuple(ref items) if items.len() == 1 => {
                items.get(0).unwrap().get_type()
            }
            &Val::Tuple(ref items) => {
                let mut tuptypes = vec![];
                for i in items {
                    tuptypes.push(i.get_type());
                }
                Type::Tuple(tuptypes)
            }
            &Val::Cons(ref head, ref tail) => {
                let inner = head.get_type();
                Type::StrictList(Box::new(inner))
            }
            &Val::Nil => Type::StrictList(Box::new(Type::Unknown)),
            &Val::Failure(_, _, _, _) => Type::Failure,
            &Val::Type(_) => Type::Kind,
            &Val::Void => Type::Void,
            &Val::Wildcard => Type::Unknown,
            &Val::PatternVar(_) => Type::Unknown,
            &Val::Id(_) => Type::AnonVar,
            &Val::TypedId(_, ref typ) => typ.clone(),
            &Val::Sxpr(SxprType::DefFunc, _, _) => sxpr::defunc_type(self),
            &Val::Sxpr(SxprType::StrExpr, _, _) => Type::Str,
            &Val::Sxpr(SxprType::BlockExpr, ref exprs, _) => {
                match list::last(exprs) {
                    Some(last) => {
                        last.get_type()
                    }
                    None => {
                        Type::Void
                    }
                }
            }
            &Val::Sxpr(SxprType::Call, _, _) => Type::Unknown,
            &Val::Sxpr(st, _, ref loc) => {
                panic!("cannot find type for: {:?}@{:?}", st, loc);
            }
            &Val::RustBlock => Type::RustBlock,
            &Val::Struct(ref typ, _) => {
                typ.clone()
            }
            &Val::Enum(ref typ, _, _, _) => {
                typ.clone()
            }
            &Val::NamedTuple(ref typ, _) => {
                typ.clone()
            }
            &Val::Token(ref typ) => {
                typ.clone()
            }
            &Val::Buffer(_) => Type::Str,
            &Val::ModPrefix(_, _) => {
                panic!("module prefixes have no type");
            }
            &Val::Kind(_) => {
                panic!("is kind even a thing here?");
            }
            &Val::DotAccess(_, _) => {
                panic!("maybe DotAccess should be an sxpr?");
            }
            &Val::FuncRef(_, _, ref typ) => {
                typ.clone()
            }
            &Val::Lib(ref lv) => {
                lv.get_type()
            }
            &Val::LibRc(ref lv) => {
                lv.get_type()
            }
            &Val::ResourceRef(_) => {
                panic!("cannot get type of ResourceRef: {:?}", self);
            }
            &Val::Future(_) => {
                panic!("cannot get type of Future: {:?}", self);
            }
            &Val::Loc(ref v, _) => v.get_type(),
        }
    }

    pub fn pattern_match(patt: &Val, input: &Val) -> Option<Vec<(Reg, Val)>>
    {
        let mut assigns = vec![];
        if Val::_pattern_match(&mut assigns, patt, input) {
            Some(assigns)
        } else {
            None
        }
    }

    fn _pattern_match(assigns: &mut Vec<(Reg, Val)>,
        patt: &Val, input: &Val) -> bool
    {
        let result = match (patt, input) {
            (&Val::Wildcard, _) => true,
            (&Val::PatternVar(ref dst), _) => {
                // should put something in assigns vector here
                assigns.push((dst.clone(), input.clone()));
                true
            }
            (&Val::Int(p), &Val::Int(i)) if p == i => true,
            (&Val::Bool(p), &Val::Bool(i)) if p == i => true,
            (&Val::Str(ref p), &Val::Str(ref i)) if p == i => true,
            (&Val::Hashtag(ref p), &Val::Hashtag(ref i)) if p == i => true,
            (&Val::Cons(_, _), &Val::Cons(_, _)) => {
                Val::_pattern_match_list(assigns, patt, input)
            }
            (&Val::Tuple(ref p), &Val::Tuple(ref i)) if p.len() == i.len() => {
                let it = p.iter().zip(i.iter());
                let m = it.fold(true, |m, (p_item, i_item)| {
                    m && Val::_pattern_match(assigns, p_item, i_item)
                });
                m
            }
            (&Val::Struct(_, ref dst), &Val::Struct(_, ref src)) => {
                let mut m = true;
                for (idst, isrc) in dst.iter().zip(src.iter()) {
                    m = m && Val::_pattern_match(assigns, idst, isrc);
                }
                m
            }
            (&Val::Nil, &Val::Nil) => true,
            _ => false,
        };
        result
    }

    fn _pattern_match_list(assigns: &mut Vec<(Reg, Val)>,
        patt: &Val, input: &Val) -> bool
    {
        let result = match (patt, input) {
            (&Val::Cons(ref ph, ref pt), &Val::Cons(ref ih, ref it)) => {
                Val::_pattern_match(assigns, ph, ih)
                    && Val::_pattern_match_list(assigns, pt, it)
            }
            (&Val::Wildcard, _) => true,
            (&Val::PatternVar(ref dst), _) => {
                assigns.push((dst.clone(), input.clone()));
                true
            }
            (&Val::Nil, &Val::Nil) => true,
            _ => false,
        };
        result
    }

    pub fn replace_ids(node: &Val,
        idvals: &HashMap<Rc<String>, Val>) -> Val
    {
        match node {
            &Val::Cons(_, _) => {
                let f = |v: &Val| -> Val {
                    Val::replace_ids(v, idvals)
                };
                list::map_ref(&node, f)
            }
            &Val::Tuple(ref t) => {
                let mut result = Vec::with_capacity(t.len());
                for tv in t.iter() {
                    let rv = Val::replace_ids(tv, idvals);
                    result.push(rv);
                }
                Val::Tuple(result)
            }
            &Val::Id(ref name) => {
                match idvals.get(&*name) {
                    Some(newx) => newx.clone(),
                    None => node.clone()
                }
            }
            &Val::Loc(ref v, ref loc) => {
                let v2 = Val::replace_ids(v, idvals);
                Val::loc(v2, *loc)
            }
            &Val::Sxpr(stype, ref sdata, ref loc) => {
                sxpr::new(
                    stype,
                    Val::replace_ids(&**sdata, idvals),
                    *loc,
                )
            }
            _ => node.clone(),
        }
    }

    pub fn deep_clone(&self) -> Val
    {
        match self {
            &Val::Int(i) => Val::Int(i),
            &Val::Str(ref s) => Val::new_str((**s).clone()),
            &Val::Bool(b) => Val::Bool(b),
            &Val::Hashtag(ref s) => Val::hashtag((**s).clone()),
            &Val::Cons(ref head, ref tail) => {
                Val::Cons(
                    Box::new(head.deep_clone()),
                    Rc::new(tail.deep_clone()),
                )
            }
            &Val::Nil => Val::Nil,
            &Val::Tuple(ref items) => {
                Val::Tuple(items.iter().map(|i| i.deep_clone()).collect())
            }
            &Val::Sxpr(st, ref sx, ref loc) => {
                Val::Sxpr(st, Rc::new(sx.deep_clone()), *loc)
            }
            &Val::Struct(ref typ, ref flds) => {
                Val::Struct(typ.deep_clone(), flds.iter().map(|f| {
                    f.deep_clone()
                }).collect())
            }
            &Val::Enum(ref typ, idx, ref vname, ref flds) => {
                Val::Enum(typ.deep_clone(), idx, vname.clone(),
                    Box::new(flds.deep_clone()),
                )
            }
            &Val::Token(ref typ) => {
                Val::Token(typ.deep_clone())
            }
            // &Val::Failure(ref tag, ref msg, ref ft),
            &Val::Id(ref s) => Val::id((**s).clone()),
            // &Val::TypedId(Rc<String>, Type),
            &Val::Type(ref t) => Val::Type(t.deep_clone()),
            &Val::Kind(k) => Val::Kind(k),
            // &Val::DotAccess(Box<Val>, Rc<String>),
            // &Val::Lib(LibVal),
            // &Val::RustBlock,
            // &Val::Future(FutureVal),
            &Val::Void => Val::Void,
            &Val::Wildcard => Val::Wildcard,
            &Val::PatternVar(ref r) => Val::PatternVar(r.clone()),
            _ => {
                panic!("cannot deep clone val: {:?}", self);
            }
        }
    }

    fn fmt_list(f: &mut fmt::Formatter, l: &Val, dbg: bool) -> fmt::Result
    {
        match l {
            &Val::Cons(ref head, ref tail) => {
                if dbg {
                    write!(f, "{:?},", head);
                } else {
                    write!(f, "{},", head);
                }
                Val::fmt_list(f, tail, dbg)
            }
            &Val::Nil => {
                // do nothing, we've formatted enough
                write!(f, "")
            }
            &Val::Wildcard => {
                write!(f, ";_")
            }
            &Val::Id(ref name) => {
                if dbg {
                    write!(f, ";{:?}", l)
                } else {
                    write!(f, ";{}", name)
                }
            }
            &Val::PatternVar(_) => {
                write!(f, ";{:?}", l)
            }
            &Val::Loc(ref v, ref loc) => {
                if dbg {
                    write!(f, "{:?}@{:?}", v, loc)
                } else {
                    write!(f, "{}", v)
                }
            }
            _ => {
                panic!("Not a list: {:?}", l);
            }
        }
    }

    fn fmt_tuple(f: &mut fmt::Formatter, t: &Vec<Val>, dbg: bool) -> fmt::Result
    {
        f.write_str("(").ok();
        for x in t {
            if dbg {
                write!(f, "{:?},", x).ok();
            } else {
                write!(f, "{},", x).ok();
            }
        }
        f.write_str(")")
    }

    fn fmt_sxpr(f: &mut fmt::Formatter, st: SxprType, x: &Val, loc: &SrcLoc
        , dbg: bool
        ) -> fmt::Result
    {
        match (st, x) {
            (SxprType::Let, b) => {
                let (id, exprtail) = list::take_ref(b);
                let (expr, _) = list::take_ref(&*exprtail);
                if dbg {
                    write!(f, "let {:?} @ {:?} := {:?}", id, expr, loc)
                } else {
                    write!(f, "let {} := {}", id, expr)
                }
            }
            (SxprType::Fork, b) => {
                let (id, exprtail) = list::take_ref(b);
                let (expr, _) = list::take_ref(&*exprtail);
                if dbg {
                    write!(f, "fork {:?} @ {:?} := {:?}", id, loc, expr)
                } else {
                    write!(f, "fork {} := {}", id, expr)
                }
            }
            (SxprType::BlockExpr, lines) => {
                if dbg {
                    write!(f, "B@{:?}{{", loc);
                    Val::fmt_list(f, lines, dbg);
                    write!(f, "}}")
                } else {
                    write!(f, "block-expr")
                }
            }
            (SxprType::Call, &Val::Cons(ref id, ref args)) => {
                if dbg {
                    write!(f, "{:?}@{:?}({:?})", id, loc, args)
                } else {
                    write!(f, "{}({})", id, args)
                }
            }
            (SxprType::StrExpr, strs) => {
                if dbg {
                    write!(f, "\"{}\"@{:?}", strs, loc)
                } else {
                    write!(f, "\"{}\"", strs)
                }
            }
            (SxprType::MatchExpr, mc) => {
                let (x, m2) = list::take_ref(mc);
                let (cases, _) = list::take_ref(&*m2);
                if dbg {
                    write!(f, "match({:?}@{:?},{:?})", x, loc, cases)
                } else {
                    write!(f, "match({},{})", x, cases)
                }
            }
            (SxprType::MatchFailed, ref sx) => {
                let (name, m2) = list::take_ref(sx);
                let (cases, _) = list::take_ref(&*m2);
                if dbg {
                    write!(f, "MatchFailed({}@{:?}, {:?})", name, loc, cases)
                } else {
                    write!(f, "failed {} cases({})", name, cases)
                }
            }
            (SxprType::IfExpr, casex) => {
                if dbg {
                    write!(f, "if@{:?}({:?})", loc, casex)
                } else {
                    write!(f, "if({:?})", casex)
                }
            }
            (SxprType::DefFunc, ref func) => {
                let (name, f2) = list::take_ref(func);
                let (args, f3) = list::take_ref(&*f2);
                let (rtype, f4) = list::take_ref(&*f3);
                let (body, _) = list::take_ref(&*f4);
                write!(f, "DefFunc({}({:?}):{:?} {:?})",
                    name,
                    args,
                    rtype,
                    body,
                )
            }
            (SxprType::DefMacro, ref mac) => {
                let (name, m2) = list::take_ref(mac);
                let (args, m3) = list::take_ref(&*m2);
                let (body, _) = list::take_ref(&*m3);
                write!(f, "DefMacro({},{:?},{:?})", name, args, body)
            }
            (SxprType::DefStruct, ref ds) => {
                let (name, fields) = list::take_ref(ds);
                if **fields == Val::Nil {
                    write!(f, "struct({})", name)
                } else {
                    write!(f, "struct({},{:?})", name, fields)
                }
            }
            (SxprType::Import, ref filelist) => {
                let file = list::head_ref(filelist);
                if dbg {
                    write!(f, "(import {:?} @ {:?})", file, loc)
                } else {
                    write!(f, "(import {:?})", file)
                }
            }
            (SxprType::Return, ref result_list) => {
                let result_item = list::head_ref(result_list);
                if dbg {
                    write!(f, "(Return {:?} @ {:?})", result_item, loc)
                } else {
                    write!(f, "return {}", result_item)
                }
            }
            _ => {
                write!(f, "something else: {:?}/{:?} @ {:?}", st, x, loc)
            }
        }
    }

    pub fn to_msg(&self) -> MsgVal
    {
        match self {
            &Val::Int(i) => MsgVal::Int(i),
            &Val::Bool(b) => MsgVal::Bool(b),
            &Val::Str(ref s) => MsgVal::Str((**s).clone()),
            &Val::Hashtag(ref t) => MsgVal::Hashtag((**t).clone()),
            &Val::Cons(ref head, ref tail) => {
                let msghead = Box::new(head.to_msg());
                let msgtail = Box::new(tail.to_msg());
                MsgVal::Cons(msghead, msgtail)
            }
            &Val::Tuple(ref items) => {
                MsgVal::Tuple(items.iter().map(|iv| {
                    iv.to_msg()
                }).collect())
            }
            &Val::Buffer(ref buf) => MsgVal::Buffer(buf.clone()),
            &Val::Nil => MsgVal::Nil,
            &Val::Void => MsgVal::Void,
            &Val::ResourceRef(rsrc_id) => MsgVal::ResourceRef(rsrc_id),
            &Val::Failure(ref tag, ref msg, ref stack, status) => {
                MsgVal::Failure(
                    Box::new(tag.to_msg()),
                    Box::new(msg.to_msg()),
                    stack.clone(),
                    status,
                )
            }
            _ => {
                panic!("Not yet convertable to a msg: {:?}", self);
            }
        }
    }

    pub fn from_msg(mv: MsgVal) -> Val
    {
        match mv {
            MsgVal::Int(i) => Val::Int(i),
            MsgVal::Bool(b) => Val::Bool(b),
            MsgVal::Str(s) => Val::new_str(s),
            MsgVal::Hashtag(s) => Val::hashtag(s),
            MsgVal::Cons(mhead, mtail) => {
                let head = Val::from_msg(*mhead);
                let tail = Val::from_msg(*mtail);
                Val::Cons(Box::new(head), Rc::new(tail))
            }
            MsgVal::Tuple(items) => {
                Val::Tuple(items.into_iter().map(|mv| {
                    Val::from_msg(mv)
                }).collect())
            }
            MsgVal::Buffer(buf) => Val::Buffer(buf),
            MsgVal::Failure(tag, msg, trace, status) => {
                Val::Failure(
                    Box::new(Val::from_msg(*tag)),
                    Box::new(Val::from_msg(*msg)),
                    trace,
                    status,
                )
            }
            MsgVal::Nil => Val::Nil,
            MsgVal::Void => Val::Void,
            MsgVal::ResourceRef(rsrc_id) => Val::ResourceRef(rsrc_id),
        }
    }
}

impl From<Error> for Val
{
    fn from(e: Error) -> Val
    {
        Val::Void
    }
}

impl fmt::Display for Val {
    fn fmt(&self, f: &mut fmt::Formatter) -> fmt::Result {
        match *self {
            Val::Str(ref s) => {
                write!(f, "{}", s)
            }
            Val::Int(ref i) => {
                write!(f, "{}", i)
            }
            Val::Bool(false) => {
                write!(f, "false")
            }
            Val::Bool(true) => {
                write!(f, "true")
            }
            Val::Cons(ref head, ref tail) => {
                write!(f, "[");
                Val::fmt_list(f, self, false);
                write!(f, "]")
            }
            Val::Nil => {
                write!(f, "[]")
            }
            Val::Hashtag(ref s) => {
                write!(f, "#{}", s)
            }
            Val::Tuple(ref t) => {
                Val::fmt_tuple(f, t, false)
            }
            Val::NamedTuple(ref name, ref t) => {
                write!(f, "{}", name);
                Val::fmt_tuple(f, t, false)
            }
            Val::Struct(ref name, ref fields) => {
                write!(f, "{}", name)
                    .and_then(|prev_result| {
                        if !fields.is_empty() {
                            Val::fmt_tuple(f, fields, false)
                        } else {
                            Ok(prev_result)
                        }
                    })
            }
            Val::Enum(ref _typename, _variant_idx, ref var_name, ref val) => {
                if let Val::Struct(_, _) = **val {
                    write!(f, "{}", val)
                } else if let Val::NamedTuple(_, _) = **val {
                    write!(f, "{}", val)
                } else if **val == Val::Void {
                    write!(f, "{}", var_name)
                } else {
                    write!(f, "{}({})", var_name, val)
                }
            }
            Val::Token(ref name) => {
                write!(f, "{}", name)
            }
            Val::Buffer(ref buf) => {
                write!(f, "Buffer")
            }
            Val::Lib(ref lv) => {
                write!(f, "LibVal({:?})", lv)
            }
            Val::LibRc(ref lv) => {
                write!(f, "LibValRc({:?})", lv)
            }
            Val::ResourceRef(rid) => {
                write!(f, "ResourceRef({})", rid)
            }
            Val::RustBlock => {
                write!(f, "RustBlock")
            }
            Val::Failure(ref tag, ref msg, ref stack, status) => {
                write!(f, "Failure({}, {}\n{})", tag, msg, **stack)
            }
            Val::Sxpr(ref t, ref head, ref loc) => {
                Val::fmt_sxpr(f, *t, head, loc, false)
            }
            Val::ModPrefix(ref module, ref next) => {
                write!(f, "{}::{}", module, next)
            }
            Val::Id(ref name) => {
                write!(f, "{}", name)
            }
            Val::TypedId(ref name, ref typ) => {
                write!(f, "{}:{}", name, typ)
            }
            Val::Type(ref t) => {
                write!(f, "{}", t)
            }
            Val::Kind(c) => {
                write!(f, "Kind({})", c)
            }
            Val::FuncRef(ref module, ref name, ref typ) => {
                write!(f, "{}::{} : {}", module, name, typ)
            }
            Val::Future(_) => {
                write!(f, "Future")
            }
            Val::DotAccess(ref outer, ref inner) => {
                write!(f, "{}.{}", outer, inner)
            }
            Val::Void => {
                write!(f, "Void")
            }
            Val::PatternVar(ref r) => {
                write!(f, "pvar:{:?}", r)
            }
            Val::Wildcard => {
                write!(f, "_")
            }
            Val::Loc(ref v, _) => {
                write!(f, "{}", v)
            }
        }
    }
}

impl fmt::Debug for Val {
    fn fmt(&self, f: &mut fmt::Formatter) -> fmt::Result {
        match *self {
            Val::Str(ref s) => {
                let escaped = s.replace("\n", "\\n");
                write!(f, "Str(\"{}\")", escaped)
            }
            Val::Int(ref i) => {
                write!(f, "Int({})", i)
            }
            Val::Bool(b) => {
                write!(f, "Bool({:?})", b)
            }
            Val::Cons(ref head, ref tail) => {
                write!(f, "L[");
                Val::fmt_list(f, self, true);
                write!(f, "]")
            }
            Val::Nil => {
                write!(f, "L[]")
            }
            Val::Hashtag(ref s) => {
                write!(f, "#{}", s)
            }
            Val::Buffer(ref buf) => {
                write!(f, "Buffer<{:?}>", buf)
            }
            Val::Tuple(ref t) => {
                write!(f, "T").ok();
                Val::fmt_tuple(f, t, true)
            }
            Val::NamedTuple(ref name, ref t) => {
                write!(f, "{}", name);
                Val::fmt_tuple(f, t, true)
            }
            Val::Struct(ref name, ref fields) => {
                write!(f, "struct {}", name).ok();
                Val::fmt_tuple(f, fields, false)
            }
            Val::Enum(ref name, var_idx, ref var_name, ref val) => {
                write!(f, "enum({:?}.{}.{}:{:?})", name, var_idx, var_name, val)
            }
            Val::Token(ref name) => {
                write!(f, "Token({})", name)
            }
            Val::Lib(ref lv) => {
                write!(f, "LibVal({:?})", lv)
            }
            Val::LibRc(ref lv) => {
                write!(f, "LibValRc({:?})", lv)
            }
            Val::ResourceRef(rid) => {
                write!(f, "ResourceRef({})", rid)
            }
            Val::RustBlock => {
                write!(f, "RustBlock")
            }
            Val::Failure(ref tag, ref msg, ref stack, status) => {
                write!(f, "Failure({}, {}, {}, {:?})", tag, status, msg, stack)
            }
            Val::Sxpr(ref t, ref head, ref loc) => {
                Val::fmt_sxpr(f, *t, head, loc, true)
            }
            Val::ModPrefix(ref head, ref tail) => {
                write!(f, "Id({}::{})", head, tail)
            }
            Val::Id(ref id) => {
                write!(f, "Id({})", id)
            }
            Val::TypedId(ref id, ref typ) => {
                write!(f, "TypedId({}, {:?})", id, typ)
            }
            Val::Type(ref t) => {
                write!(f, "TypeVal({:?})", t)
            }
            Val::Kind(c) => {
                write!(f, "Kind{:?}", c)
            }
            Val::DotAccess(ref outer, ref inner) => {
                write!(f, "{:?}.{}", outer, inner)
            }
            Val::FuncRef(ref module, ref name, ref typ) => {
                write!(f, "FuncRef({}::{} : {})", module, name, typ)
            }
            Val::Future(_) => {
                write!(f, "Future")
            }
            Val::PatternVar(ref r) => {
                write!(f, "pvar:{:?}", r)
            }
            Val::Void => {
                write!(f, "Void")
            }
            Val::Wildcard => {
                write!(f, "_Wildcard")
            }
            Val::Loc(ref v, ref loc) => {
                write!(f, "{:?}@{:?}", v, loc)
            }
        }
    }
}

/*
impl fmt::Debug for Val {
    fn fmt(&self, f: &mut fmt::Formatter) -> fmt::Result {
        write!(f, "{}", self)
    }
}
*/


impl reg::Iregistry for Val
{
    fn ireg_get(&self, i: &Ireg) -> &Val
    {
        match (i, self) {
            // get reg on tuple
            (&Ireg::Reg(p), &Val::Tuple(ref tup)) => {
                if p as usize >= tup.len() {
                    panic!("{:?} too big for {:?}", i, tup);
                }
                &tup[p as usize]
            }
            (&Ireg::Sub(p, ref s), &Val::Tuple(ref tup)) => {
                if p as usize >= tup.len() {
                    panic!("{:?} too big for {:?}", i, tup);
                }
                tup[p as usize].ireg_get(&*s)
            }
            // get reg on struct
            (&Ireg::Reg(p), &Val::Struct(_, ref fields)) => {
                if p as usize >= fields.len() {
                    panic!("{:?} too big for {:?}", i, fields);
                }
                &fields[p as usize]
            }
            (&Ireg::Sub(p, ref s), &Val::Struct(_, ref fields)) => {
                if p as usize >= fields.len() {
                    panic!("{:?} too big for {:?}", i, fields);
                }
                fields[p as usize].ireg_get(&*s)
            }
            // Failures
            (&Ireg::Reg(0), &Val::Failure(ref tag, _, _, _)) => tag,
            (&Ireg::Reg(1), &Val::Failure(_, ref msg, _, _)) => msg,
            (&Ireg::Reg(2), &Val::Failure(_, _, ref trace, _)) => {
                panic!("Cannot access frame trace until it is implemented as a leema value {}", trace);
            }
            (&Ireg::Sub(_, _), &Val::Failure(ref tag, ref msg, _, _)) => {
                panic!("Cannot access sub data for Failure {} {}", tag, msg);
            }
            _ => {
                panic!("Unsupported registry value {:?}{:?}",
                    self, i);
            }
        }
    }

    fn ireg_get_mut<'a, 'b>(&'a mut self, i: &'b Ireg) -> &'a mut Val
    {
        match (i, self) {
            // set reg on tuple
            (&Ireg::Reg(p), &mut Val::Tuple(ref mut tup)) => {
                if p as usize >= tup.len() {
                    panic!("{:?} too big for {:?}", i, tup);
                }
                tup.get_mut(p as usize).unwrap()
            }
            (&Ireg::Sub(p, ref s), &mut Val::Tuple(ref mut tup)) => {
                if p as usize >= tup.len() {
                    panic!("{:?} too big for {:?}", i, tup);
                }
                let ch = tup.get_mut(p as usize).unwrap();
                ch.ireg_get_mut(&*s)
            }
            _ => {
                panic!("Tuple is only mut registry value");
            }
        }
    }

    fn ireg_set(&mut self, i: &Ireg, v: Val)
    {
        match (i, self) {
            // set reg on tuple
            (&Ireg::Reg(p), &mut Val::Tuple(ref mut tup)) => {
                if p as usize >= tup.len() {
                    panic!("{:?} too big for {:?}", i, tup);
                }
                tup[p as usize] = v;
            }
            (&Ireg::Sub(p, ref s), &mut Val::Tuple(ref mut tup)) => {
                if p as usize >= tup.len() {
                    panic!("{:?} too big for {:?}", i, tup);
                }
                tup[p as usize].ireg_set(&*s, v);
            }
            // set reg on structs
            (&Ireg::Reg(p), &mut Val::Struct(ref name, ref mut fields)) => {
                if p as usize >= fields.len() {
                    panic!("{:?} too big for struct {}({:?})", i, name, fields);
                }
                fields[p as usize] = v;
            }
            (&Ireg::Sub(p, ref s), &mut Val::Struct(ref name, ref mut fld)) => {
                if p as usize >= fld.len() {
                    panic!("{:?} too big for struct {:?}", i, name);
                }
                fld[p as usize].ireg_set(&*s, v);
            }
            // set reg on namedtuples
            (&Ireg::Reg(p), &mut Val::NamedTuple(ref name, ref mut fields)) => {
                if p as usize >= fields.len() {
                    panic!("{:?} too big for named tuple {}({:?})"
                        , i, name, fields);
                }
                fields[p as usize] = v;
            }
            (&Ireg::Sub(p, ref s), &mut Val::NamedTuple(ref name, ref mut fld)
                ) =>
            {
                if p as usize >= fld.len() {
                    panic!("{:?} too big for named tuple {:?}", i, name);
                }
                fld[p as usize].ireg_set(&*s, v);
            }
            // set reg on lists
            (&Ireg::Reg(0), &mut Val::Cons(ref mut head, _)) => {
                *head = Box::new(v);
            }
            (&Ireg::Sub(0, ref s), &mut Val::Cons(ref mut head, _)) => {
                head.ireg_set(&*s, v);
            }
            (&Ireg::Reg(p), &mut Val::Cons(_, ref mut tail)) => {
                panic!("Cannot set a register on a list");
            }
            (&Ireg::Sub(p, ref s), &mut Val::Cons(_, ref mut tail)) => {
                panic!("Cannot set a subregister on a list");
            }
            (_, &mut Val::Nil) => {
                panic!("cannot set reg on empty list: {:?}", i);
            }
            // set reg on Failures
            (&Ireg::Reg(0), &mut Val::Failure(ref mut tag, _, _, _)) => {
                *tag = Box::new(v);
            }
            (&Ireg::Reg(1), &mut Val::Failure(_, ref mut msg, _, _)) => {
                *msg = Box::new(v);
            }
            // values that can't act as registries
            _ => {
                panic!("Can't ireg_set({:?})", i);
            }
        }
    }
}

impl PartialOrd for Val
{
    fn partial_cmp(&self, other: &Val) -> Option<Ordering>
    {
        match (self, other) {
            (&Val::Int(a), &Val::Int(b)) => {
                PartialOrd::partial_cmp(&a, &b)
            }
            (&Val::Str(ref a), &Val::Str(ref b)) => {
                PartialOrd::partial_cmp(a, b)
            }
            (&Val::Bool(false), &Val::Bool(false)) => {
                Some(Ordering::Equal)
            }
            (&Val::Bool(true), &Val::Bool(true)) => {
                Some(Ordering::Equal)
            }
            (&Val::Nil, &Val::Nil) => {
                Some(Ordering::Equal)
            }
            (&Val::Hashtag(ref a), &Val::Hashtag(ref b)) => {
                PartialOrd::partial_cmp(a, b)
            }
            (&Val::Type(ref a), &Val::Type(ref b)) => {
                PartialOrd::partial_cmp(a, b)
            }
            (&Val::Id(ref a), &Val::Id(ref b)) => {
                PartialOrd::partial_cmp(a, b)
            }
            (&Val::Wildcard, &Val::Wildcard) => {
                Some(Ordering::Equal)
            }
            (&Val::Nil, &Val::Cons(_, _)) => {
                Some(Ordering::Less)
            }
            (&Val::Cons(_, _), &Val::Nil) => {
                Some(Ordering::Greater)
            }
            (&Val::Cons(ref h1, ref t1), &Val::Cons(ref h2, ref t2)) => {
                let cmp = PartialOrd::partial_cmp(&*h1, &*h2);
                match cmp {
                    Some(Ordering::Equal) => {
                        PartialOrd::partial_cmp(
                            &*t1, &*t2
                        )
                    }
                    _ => {
                        cmp
                    }
                }
            }
            (&Val::RustBlock, &Val::RustBlock) => {
                Some(Ordering::Equal)
            }
            (&Val::Void, &Val::Void) => {
                Some(Ordering::Equal)
            }
            (&Val::Tuple(ref a), &Val::Tuple(ref b)) => {
                PartialOrd::partial_cmp(&*a, &*b)
            }
            // struct to struct comparison
            (&Val::Struct(ref at, ref av), &Val::Struct(ref bt, ref bv)) => {
                match PartialOrd::partial_cmp(&*at, &*bt) {
                    Some(Ordering::Equal) => {
                        PartialOrd::partial_cmp(av, bv)
                    }
                    tcmp => tcmp,
                }
            }
            // enum to enum comparison
            (&Val::Enum(ref at, ai, ref an, ref av)
                    , &Val::Enum(ref bt, bi, ref bn, ref bv)) =>
            {
                match PartialOrd::partial_cmp(&*at, &*bt) {
                    Some(Ordering::Equal) => {
                        match PartialOrd::partial_cmp(&ai, &bi) {
                            Some(Ordering::Equal) => {
                                PartialOrd::partial_cmp(av, bv)
                            }
                            icmp => icmp,
                        }
                    }
                    tcmp => tcmp,
                }
            }
            // token to token comparison
            (&Val::Token(ref at), &Val::Token(ref bt)) => {
                PartialOrd::partial_cmp(&*at, &*bt)
            }
            (&Val::FuncRef(ref m1, ref n1, ref t1)
                    , &Val::FuncRef(ref m2, ref n2, ref t2)) =>
            {
                Some(PartialOrd::partial_cmp(m1, m2).unwrap()
                    .then_with(|| {
                        PartialOrd::partial_cmp(n1, n2).unwrap()
                    })
                    .then_with(|| {
                        PartialOrd::partial_cmp(t1, t2).unwrap()
                    })
                )
            }
            (&Val::TypedId(ref ida, ref typa),
                    &Val::TypedId(ref idb, ref typb)) => {
                let cmp = PartialOrd::partial_cmp(&ida, &idb);
                match cmp {
                    Some(Ordering::Equal) => {
                        PartialOrd::partial_cmp(&typa, &typb)
                    }
                    _ => cmp,
                }
            }
            (&Val::ResourceRef(rra), &Val::ResourceRef(rrb)) => {
                PartialOrd::partial_cmp(&rra, &rrb)
            }
            (&Val::Sxpr(t1, ref x1, _), &Val::Sxpr(t2, ref x2, _)) => {
                let cmp = PartialOrd::partial_cmp(&t1, &t2);
                match cmp {
                    Some(Ordering::Equal) => {
                        PartialOrd::partial_cmp(
                            &*x1, &*x2
                        )
                    }
                    _ => cmp,
                }
            }
            (&Val::DotAccess(ref base1, ref sub1),
                    &Val::DotAccess(ref base2, ref sub2)) =>
            {
                let cmp = PartialOrd::partial_cmp(&base1, &base2);
                match cmp {
                    Some(Ordering::Equal) => {
                        PartialOrd::partial_cmp(&sub1, &sub2)
                    }
                    _ => cmp,
                }
            }
            (&Val::Buffer(ref b1), &Val::Buffer(ref b2)) => {
                PartialOrd::partial_cmp(b1, b2)
            }

            // don't compare loc directly, just pass through to
            // compare the inner values
            (&Val::Loc(ref v1, _), _) => {
                PartialOrd::partial_cmp(&**v1, other)
            }
            (_, &Val::Loc(ref v2, _)) => {
                PartialOrd::partial_cmp(self, &**v2)
            }
            // start comparing mixed types
            (&Val::Bool(false), _) => {
                Some(Ordering::Less)
            }
            (_, &Val::Bool(false)) => {
                Some(Ordering::Greater)
            }
            (&Val::Bool(true), _) => {
                Some(Ordering::Less)
            }
            (_, &Val::Bool(true)) => {
                Some(Ordering::Greater)
            }
            (&Val::Int(_), _) => {
                Some(Ordering::Less)
            }
            (_, &Val::Int(_)) => {
                Some(Ordering::Greater)
            }
            (&Val::Str(_), _) => {
                Some(Ordering::Less)
            }
            (_, &Val::Str(_)) => {
                Some(Ordering::Greater)
            }
            (&Val::Hashtag(_), _) => {
                Some(Ordering::Less)
            }
            (_, &Val::Hashtag(_)) => {
                Some(Ordering::Greater)
            }
            (&Val::Type(_), _) => {
                Some(Ordering::Less)
            }
            (_, &Val::Type(_)) => {
                Some(Ordering::Greater)
            }
            (&Val::Id(_), _) => {
                Some(Ordering::Less)
            }
            (_, &Val::Id(_)) => {
                Some(Ordering::Greater)
            }
            (&Val::TypedId(_, _), _) => {
                Some(Ordering::Less)
            }
            (_, &Val::TypedId(_, _)) => {
                Some(Ordering::Greater)
            }
            (&Val::ResourceRef(_), _) => {
                Some(Ordering::Less)
            }
            (_, &Val::ResourceRef(_)) => {
                Some(Ordering::Greater)
            }
            (&Val::Nil, _) => {
                Some(Ordering::Less)
            }
            (&Val::Cons(_, _), _) => {
                Some(Ordering::Less)
            }
            (_, &Val::Nil) => {
                Some(Ordering::Greater)
            }
            (_, &Val::Cons(_, _)) => {
                Some(Ordering::Greater)
            }
            (&Val::Struct(_, _), _) => {
                Some(Ordering::Less)
            }
            (_, &Val::Struct(_, _)) => {
                Some(Ordering::Greater)
            }
<<<<<<< HEAD
            (&Val::Enum(_, _, _), _) => {
                Some(Ordering::Less)
            }
            (_, &Val::Enum(_, _, _)) => {
=======
            (&Val::Enum(_, _, _, _), _) => {
                Some(Ordering::Less)
            }
            (_, &Val::Enum(_, _, _, _)) => {
                Some(Ordering::Greater)
            }
            (&Val::Token(_), _) => {
                Some(Ordering::Less)
            }
            (_, &Val::Token(_)) => {
>>>>>>> ff624f68
                Some(Ordering::Greater)
            }
            (&Val::Void, _) => {
                Some(Ordering::Less)
            }
            (_, &Val::Void) => {
                Some(Ordering::Greater)
            }
            (&Val::RustBlock, _) => Some(Ordering::Less),
            (_, &Val::RustBlock) => Some(Ordering::Greater),
            (&Val::Sxpr(_, _, _), _) => Some(Ordering::Less),
            (_, &Val::Sxpr(_, _, _)) => Some(Ordering::Greater),
            (&Val::Wildcard, _) => Some(Ordering::Less),
            (_, &Val::Wildcard) => Some(Ordering::Greater),
            _ => {
                panic!("cannot compare({:?},{:?})", self, other);
            }
        }
    }
}

impl PartialEq for Val
{
    fn eq(&self, other: &Val) -> bool
    {
        let cmp = PartialOrd::partial_cmp(self, other);
        if cmp.is_none() {
            false
        } else {
            cmp.unwrap() == Ordering::Equal
        }
    }
}

impl AsMut<[u8]> for Val
{
    fn as_mut(&mut self) -> &mut [u8]
    {
        match self {
            &mut Val::Buffer(ref mut buf) => {
                buf.as_mut()
            }
            _ => {
                panic!("Cannot convert val to AsMut<[u8]>: {:?}", self);
            }
        }
    }
}

/*
impl Clone for Val
{
    fn clone(&self) -> Val
    {
        match self {
            &Val::Int(i) => {
                Val::Int(i)
            }
            &Val::Str(ref s) => {
                Val::Str(s.clone())
            }
            &Val::Bool(b) => {
                Val::Bool(b)
            }
            &Val::Hashtag(ref h) => {
                Val::Hashtag(h.clone())
            }
            &Val::List(ref l) => {
                Val::List(l.clone())
            }
            &Val::Tuple(ref t) => {
                Val::Tuple(t.clone())
            }
            &Val::Failure => {
                Val::Failure
            }
            &Val::Sxpr(ref s) => {
                Val::Sxpr(s.clone())
            }
            &Val::Type(ref t) => {
                Val::Type(t.clone())
            }
            &Val::Lib(ref lv, ref typ) => {
                Val::Lib((*lv).clone(), typ.clone())
            }
            &Val::Void => {
                Val::Void
            }
        }
    }
}
*/



#[derive(Debug)]
#[derive(Clone)]
pub struct Env
{
    params: Val,
    result: Option<Val>,
    reg: BTreeMap<i8, Val>,
    kv: BTreeMap<String, Val>,
    error: Val,
}

impl Env
{
    pub fn new() -> Env {
        Env{
            params: Val::Void,
            result: None,
            reg: BTreeMap::new(),
            kv: BTreeMap::new(),
            error: Val::Void,
        }
    }

    pub fn with_args(v: Val) -> Env {
        Env{
            params: v,
            result: None,
            reg: BTreeMap::new(),
            kv: BTreeMap::new(),
            error: Val::Void,
        }
    }

    pub fn get_reg_mut(&mut self, reg: &Reg) -> &mut Val
    {
        match reg {
            &Reg::Param(ref r) => {
                self.params.ireg_get_mut(r)
            }
            &Reg::Local(ref i) => {
                self.ireg_get_mut(i)
            }
            &Reg::Void => {
                panic!("Cannot get Reg::Void");
            }
            &Reg::Lib => {
                panic!("Please look in application library for Reg::Lib");
            }
            &Reg::Undecided => {
                panic!("Cannot get undecided register");
            }
        }
    }

    pub fn set_reg(&mut self, reg: &Reg, v: Val) {
        match reg {
            &Reg::Local(ref i) => {
                self.ireg_set(i, v)
            }
            &Reg::Void => {
                // do nothing, void reg is like /dev/null
            }
            _ => {
                panic!("set other reg: {:?}", reg);
            }
        }
    }

    pub fn get_reg(&self, reg: &Reg) -> &Val
    {
        match reg {
            &Reg::Param(ref r) => {
                self.params.ireg_get(r)
            }
            &Reg::Local(ref i) => {
                self.ireg_get(i)
            }
            &Reg::Void => {
                panic!("Cannot get Reg::Void");
            }
            &Reg::Lib => {
                panic!("Please look in application library for Reg::Lib");
            }
            &Reg::Undecided => {
                panic!("Cannot get undecided register");
            }
        }
    }

    pub fn get_params(&self) -> &Val
    {
        &self.params
    }

    pub fn get_param(&self, reg: i8) -> &Val
    {
        self.get_reg(&Reg::Param(Ireg::Reg(reg)))
    }

    pub fn get_param_mut(&mut self, reg: i8) -> &mut Val
    {
        self.get_reg_mut(&Reg::Param(Ireg::Reg(reg)))
    }

    pub fn takeResult(&mut self) -> Val {
        match self.result.take() {
            None => {
                Val::Void
            }
            Some(v) => {
                v
            }
        }
    }
}

impl reg::Iregistry for Env
{
    fn ireg_get(&self, i: &Ireg) -> &Val
    {
        let p = i.get_primary();
        if !self.reg.contains_key(&p) {
            vout!("{:?} not set in {:?}\n", i, self.reg);
            panic!("register is not set: {:?}", i);
        }
        let v = self.reg.get(&p).unwrap();

        if let &Ireg::Sub(_, ref s) = i {
            v.ireg_get(&*s)
        } else {
            v
        }
    }

    fn ireg_get_mut(&mut self, i: &Ireg) -> &mut Val
    {
        let p = i.get_primary();
        if !self.reg.contains_key(&p) {
            vout!("{:?} not set in {:?}\n", i, self.reg);
            panic!("register_mut is not set: {:?}", i);
        }
        let v = self.reg.get_mut(&p).unwrap();

        if let &Ireg::Sub(_, ref s) = i {
            v.ireg_get_mut(&*s)
        } else {
            v
        }
    }

    fn ireg_set(&mut self, i: &Ireg, v: Val)
    {
        match i {
            &Ireg::Reg(p) => {
                if self.reg.contains_key(&p) {
                    vout!("register already set: {:?}\n", i);
                    vout!("\toverwrite {:?}\twith {:?}\n", self.reg.get(&p), v);
                }
                self.reg.insert(p, v);
            }
            &Ireg::Sub(p, ref s) => {
                if !self.reg.contains_key(&p) {
                    panic!("primary register not set: {:?}", i);
                }
                self.reg.get_mut(&p).unwrap().ireg_set(&*s, v);
            }
        }
    }
}


#[cfg(test)]
mod tests {
    use leema::val::{Type, Val, SxprType, SrcLoc};
    use leema::list;
    use leema::reg::{Reg};
    use leema::sxpr;

    use std::collections::{HashMap};
    use std::rc::{Rc};


#[test]
fn test_equal_type_str() {
    assert_eq!(Type::Str, Type::Str);
}

#[test]
fn test_equal_type_int() {
    assert_eq!(Type::Int, Type::Int);
}

#[test]
fn test_type_id_to_struct()
{
    let typename = Rc::new("Taco".to_string());
    assert_eq!(
        Type::Struct(typename.clone()),
        Type::Id(typename.clone()).to_struct()
    );
}

#[test]
fn test_type_module_id_to_struct()
{
    let module = Rc::new("Foo".to_string());
    let typname = Rc::new("Taco".to_string());
    let input =
        Type::ModPrefix(module.clone(), Rc::new(Type::Id(typname.clone())));
    assert_eq!(
        Type::ModPrefix(module.clone(), Rc::new(Type::Struct(typname.clone()))),
        input.to_struct()
    );
}

#[test]
fn test_tuple_from_list() {
    let origl = list::cons(Val::Int(4), list::singleton(Val::Int(7)));
    let tuple = Val::tuple_from_list(&origl);
    print!("wtf?({:?})", tuple);
    let exp = Val::Tuple(vec![Val::Int(4), Val::Int(7)]);
    assert_eq!(exp, tuple);
}

#[test]
fn test_equal_int() {
    let a = Val::Int(7);
    let b = Val::Int(7);
    assert!(a == b);
}

#[test]
fn test_equal_str() {
    let a = Val::new_str("hello".to_string());
    let b = Val::new_str("hello".to_string());
    assert!(a == b);
}

#[test]
fn test_equal_true() {
    let a = Val::Bool(true);
    let b = Val::Bool(true);
    assert!(a == b);
}

#[test]
fn test_equal_false() {
    let a = Val::Bool(false);
    let b = Val::Bool(false);
    assert!(a == b);
}

#[test]
fn test_tuple() {
    let a = Val::Tuple(vec![Val::Int(3), Val::Int(7)]);
    let b = Val::Tuple(vec![Val::Int(3), Val::Int(7)]);
    assert!(a == b);
}

#[test]
fn test_compare_false_true() {
    let f = Val::Bool(false);
    let t = Val::Bool(true);
    assert!(f < t);
}

#[test]
fn test_compare_true_false() {
    let f = Val::Bool(false);
    let t = Val::Bool(true);
    assert!(t > f);
}

#[test]
fn test_struct_eq() {
    let a =
        Val::Struct(Type::Id(Rc::new("Taco".to_string())), vec![
            Val::Int(3),
            Val::Bool(false),
        ]);
    let b =
        Val::Struct(Type::Id(Rc::new("Taco".to_string())), vec![
            Val::Int(3),
            Val::Bool(false),
        ]);
    assert_eq!(a, b);
}

#[test]
fn test_struct_lt_type() {
    let a =
        Val::Struct(Type::Id(Rc::new("Burrito".to_string())), vec![
            Val::Int(3),
            Val::Bool(false),
        ]);
    let b =
        Val::Struct(Type::Id(Rc::new("Taco".to_string())), vec![
            Val::Int(3),
            Val::Bool(false),
        ]);
    assert!(a < b);
}

#[test]
fn test_struct_lt_val() {
    let a =
        Val::Struct(Type::Id(Rc::new("Taco".to_string())), vec![
            Val::Bool(false),
            Val::Int(3),
        ]);
    let b =
        Val::Struct(Type::Id(Rc::new("Taco".to_string())), vec![
            Val::Bool(false),
            Val::Int(7),
        ]);
    assert!(a < b);
}

#[test]
fn test_enum_eq() {
    let etype =
        Type::ModPrefix(
            Rc::new("animals".to_string()),
            Rc::new(Type::Enum(Rc::new("Animal".to_string()))),
        );

    let a =
        Val::Enum(
            etype.clone(),
            0,
            Rc::new(String::from("Dog".to_string())),
            Box::new(Val::Void),
        );
    let b =
        Val::Enum(
            etype.clone(),
            0,
            Rc::new(String::from("Dog".to_string())),
            Box::new(Val::Void),
        );
    assert_eq!(a, b);
}

#[test]
fn test_enum_lt_type() {
    let a =
        Val::Enum(
            Type::Enum(Rc::new("Burrito".to_string())),
            0,
            Rc::new(String::from("Torta")),
            Box::new(Val::Void),
        );
    let b =
        Val::Enum(
            Type::Enum(Rc::new("Taco".to_string())),
            0,
            Rc::new(String::from("Quesadilla")),
            Box::new(Val::Void),
        );
    assert!(a < b);
}

#[test]
fn test_enum_lt_variant() {
    let a =
        Val::Enum(
            Type::Enum(Rc::new("Taco".to_string())),
            1,
            Rc::new(String::from("Burrito")),
            Box::new(Val::Void),
        );
    let b =
        Val::Enum(
            Type::Enum(Rc::new("Taco".to_string())),
            2,
            Rc::new(String::from("Torta")),
            Box::new(Val::Void),
        );
    assert!(a < b);
}

#[test]
fn test_enum_lt_val() {
    let a =
        Val::Enum(
            Type::Enum(Rc::new("Taco".to_string())),
            0,
            Rc::new(String::from("Burrito")),
            Box::new(Val::Int(5)),
        );
    let b =
        Val::Enum(
            Type::Enum(Rc::new("Taco".to_string())),
            0,
            Rc::new(String::from("Burrito")),
            Box::new(Val::Int(9)),
        );
    assert!(a < b);
}

#[test]
fn test_format_struct_empty()
{
    let s = Val::Struct(
        Type::Struct(Rc::new("Taco".to_string())), Vec::with_capacity(0)
    );

    let s_str = format!("{}", s);
    assert_eq!("Taco", s_str);
}

#[test]
fn test_format_enum_empty()
{
    let e = Val::Enum(
        Type::Enum(Rc::new("Taco".to_string())),
        7,
        Rc::new("Burrito".to_string()),
        Box::new(Val::Void),
    );

    let e_str = format!("{}", e);
    assert_eq!("Burrito", e_str);
}

#[test]
fn test_format_enum_namedtuple()
{
    let burrito_str = Rc::new(String::from("Burrito"));
    let s = Val::Enum(
        Type::ModPrefix(
            Rc::new("tortas".to_string()),
            Rc::new(Type::Enum(Rc::new("Taco".to_string()))),
        ),
        1,
        burrito_str.clone(),
        Box::new(Val::NamedTuple(
            Type::NamedTuple(burrito_str, vec![Type::Int, Type::Int]),
            vec![Val::Int(5), Val::Int(8)],
        )),
    );

    let s_str = format!("{}", s);
    assert_eq!("Burrito(5,8,)", s_str);
}

#[test]
fn test_format_enum_two_fields()
{
    let s = Val::Struct(
        Type::Struct(Rc::new("Burrito".to_string())),
        vec![
            Val::Int(4),
            Val::Int(8),
        ],
    );
    let e = Val::Enum(
        Type::Enum(Rc::new("Taco".to_string())),
        1,
        Rc::new("Burrito".to_string()),
        Box::new(s),
    );

    let e_str = format!("{}", e);
    assert_eq!("Burrito(4,8,)", e_str);
}

#[test]
fn test_compare_across_types() {
    let f = Val::Bool(false);
    let t = Val::Bool(true);
    let i = Val::Int(7);
    let s = Val::new_str("hello".to_string());
    let strct = Val::Struct(
        Type::Struct(Rc::new("Foo".to_string())),
        vec![Val::Int(2), Val::Bool(true)],
    );
    let enm = Val::Enum(
        Type::Enum(Rc::new("Taco".to_string())),
        1,
<<<<<<< HEAD
=======
        Rc::new("Burrito".to_string()),
>>>>>>> ff624f68
        Box::new(Val::Struct(
            Type::Struct(Rc::new("Burrito".to_string())),
            vec![Val::Int(8), Val::Int(6)],
        ))
    );

    assert!(f < t);
    assert!(t < i);
    assert!(i < s);
    assert!(i < strct);
    assert!(i < enm);
    assert!(strct < enm);
    assert!(strct < Val::Wildcard);
    assert!(enm < Val::Wildcard);
}

#[test]
fn test_get_type_empty_list()
{
    let typ = Val::Nil.get_type();
    assert_eq!(Type::StrictList(Box::new(Type::Unknown)), typ);
}

#[test]
fn test_get_type_int_list()
{
    let typ = list::from2(Val::Int(3), Val::Int(8)).get_type();
    assert_eq!(Type::StrictList(Box::new(Type::Int)), typ);
}

#[test]
fn test_replace_ids_if()
{
    let loc = SrcLoc::new(3, 4);
    let body = sxpr::new(
        SxprType::IfExpr,
        list::cons(Val::id("a".to_string()),
            list::cons(Val::id("b".to_string()),
            list::cons(Val::Bool(false),
            Val::Nil,
            ))),
        loc,
    );
    let mut ids = HashMap::new();
    ids.insert(Rc::new("a".to_string()), Val::Bool(true));
    ids.insert(Rc::new("b".to_string()), Val::Bool(false));

    let result = Val::replace_ids(&body, &ids);

    let expected = sxpr::new(
        SxprType::IfExpr,
        list::cons(Val::Bool(true),
            list::cons(Val::Bool(false),
            list::cons(Val::Bool(false),
            Val::Nil,
            ))),
        loc,
    );
    assert_eq!(expected, result);
}

#[test]
fn test_pattern_match_list_cons_wildcard_head()
{
    let patt = list::cons(Val::Wildcard, Val::PatternVar(Reg::local(1)));
    let input = list::from3(Val::Int(1), Val::Int(2), Val::Int(3));
    let pmatch = Val::pattern_match(&patt, &input);
    assert!(pmatch.is_some());
}

#[test]
fn test_pattern_match_list_cons_wildcard_tail()
{
    let patt = list::cons(Val::PatternVar(Reg::local(1)), Val::Wildcard);
    let input = list::from3(Val::Int(1), Val::Int(2), Val::Int(3));
    let pmatch = Val::pattern_match(&patt, &input);
    assert!(pmatch.is_some());
}

}<|MERGE_RESOLUTION|>--- conflicted
+++ resolved
@@ -2051,12 +2051,6 @@
             (_, &Val::Struct(_, _)) => {
                 Some(Ordering::Greater)
             }
-<<<<<<< HEAD
-            (&Val::Enum(_, _, _), _) => {
-                Some(Ordering::Less)
-            }
-            (_, &Val::Enum(_, _, _)) => {
-=======
             (&Val::Enum(_, _, _, _), _) => {
                 Some(Ordering::Less)
             }
@@ -2067,7 +2061,6 @@
                 Some(Ordering::Less)
             }
             (_, &Val::Token(_)) => {
->>>>>>> ff624f68
                 Some(Ordering::Greater)
             }
             (&Val::Void, _) => {
@@ -2643,10 +2636,7 @@
     let enm = Val::Enum(
         Type::Enum(Rc::new("Taco".to_string())),
         1,
-<<<<<<< HEAD
-=======
         Rc::new("Burrito".to_string()),
->>>>>>> ff624f68
         Box::new(Val::Struct(
             Type::Struct(Rc::new("Burrito".to_string())),
             vec![Val::Int(8), Val::Int(6)],
